--- conflicted
+++ resolved
@@ -95,9 +95,7 @@
                 "color_col needs to be specified if there is more than one plotly curve in the figure!"
             )
 
-    app = JupyterDash(__name__)
-<<<<<<< HEAD
-    
+    app = JupyterDash(__name__)    
     if isinstance(smiles_col, str):
         smiles_col = [smiles_col]
     
@@ -109,34 +107,16 @@
     
     app.layout = html.Div([
     dcc.Graph(id="graph-basic-2", figure=fig, clear_on_unhover=True),
-    dcc.Tooltip(id="graph-tooltip"),
+    dcc.Tooltip(
+                id="graph-tooltip", background_color=f"rgba(255,255,255,{alpha})"
+            ),
     slider
     ])
-=======
-    app.layout = html.Div(
-        [
-            dcc.Graph(id="graph-basic-2", figure=fig, clear_on_unhover=True),
-            dcc.Tooltip(
-                id="graph-tooltip", background_color=f"rgba(255,255,255,{alpha})"
-            ),
-        ]
-    )
->>>>>>> f25f6cef
-
 
     @app.callback(
-<<<<<<< HEAD
         output=[Output("graph-tooltip", "show"), Output("graph-tooltip",
                                                         "bbox"), Output("graph-tooltip", "children")],
         inputs=[Input("graph-basic-2", "hoverData"), Input("smiles-slider", "value")]
-=======
-        output=[
-            Output("graph-tooltip", "show"),
-            Output("graph-tooltip", "bbox"),
-            Output("graph-tooltip", "children"),
-        ],
-        inputs=[Input("graph-basic-2", "hoverData")],
->>>>>>> f25f6cef
     )
     def display_hover(hoverData, value):
         if hoverData is None:
@@ -146,12 +126,8 @@
         pt = hoverData["points"][0]
         bbox = pt["bbox"]
         num = pt["pointNumber"]
-<<<<<<< HEAD
-        curve_num = pt['curveNumber']
-=======
         curve_num = pt["curveNumber"]
 
->>>>>>> f25f6cef
         if len(fig.data) != 1:
             df_curve = df[df[color_col] == curve_dict[curve_num]].reset_index(drop=True)
             df_row = df_curve.iloc[num]
